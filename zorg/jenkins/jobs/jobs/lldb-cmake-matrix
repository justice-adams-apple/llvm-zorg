--- conflicted
+++ resolved
@@ -241,14 +241,9 @@
             steps {
                 timeout(60) {
                     sh '''
-<<<<<<< HEAD
-                    source ./venv/bin/activate
-
-                    build_dir=$WORKSPACE/clang_701_build
-=======
+                    source ./venv/bin/activate
+
                     build_dir=$WORKSPACE/clang_1706_build
-                    export PATH=$PATH:/usr/bin:/usr/local/bin
->>>>>>> 85c4bc70
                     python3 llvm-zorg/zorg/jenkins/monorepo_build.py lldb-cmake-matrix configure \
                       $MATRIX_COMMON_BUILD_PARAMETERS \
                       --assertions \
@@ -584,15 +579,9 @@
             steps {
                 timeout(60) {
                     sh '''
-<<<<<<< HEAD
-                    build_dir=$WORKSPACE/clang_1706_build
-                    export PATH=$PATH:/usr/bin:/usr/local/bin
-
-                    source ./venv/bin/activate
-
-=======
+                    source ./venv/bin/activate
+
                     build_dir=$WORKSPACE/clang_701_build
->>>>>>> 85c4bc70
                     python3 llvm-zorg/zorg/jenkins/monorepo_build.py lldb-cmake-matrix configure \
                       $MATRIX_COMMON_BUILD_PARAMETERS \
                       --assertions \
